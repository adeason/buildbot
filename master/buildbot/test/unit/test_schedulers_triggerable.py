# This file is part of Buildbot.  Buildbot is free software: you can
# redistribute it and/or modify it under the terms of the GNU General Public
# License as published by the Free Software Foundation, version 2.
#
# This program is distributed in the hope that it will be useful, but WITHOUT
# ANY WARRANTY; without even the implied warranty of MERCHANTABILITY or FITNESS
# FOR A PARTICULAR PURPOSE.  See the GNU General Public License for more
# details.
#
# You should have received a copy of the GNU General Public License along with
# this program; if not, write to the Free Software Foundation, Inc., 51
# Franklin Street, Fifth Floor, Boston, MA 02110-1301 USA.
#
# Copyright Buildbot Team Members

from twisted.trial import unittest
from buildbot.schedulers import triggerable
from buildbot.process import properties
from buildbot.test.util import scheduler
from buildbot.test.fake import fakedb

class Triggerable(scheduler.SchedulerMixin, unittest.TestCase):

    SCHEDULERID = 33

    def setUp(self):
        self.setUpScheduler()
        self.subscription = None

    def tearDown(self):
        self.tearDownScheduler()

    def makeScheduler(self, **kwargs):
        sched = self.attachScheduler(
                triggerable.Triggerable(name='n', builderNames=['b']),
                self.SCHEDULERID)

        return sched

    # tests

    # NOTE: these tests take advantage of the fact that all of the fake
    # scheduler operations are synchronous, and thus do not return a Deferred.
    # The Deferred from trigger() is completely processed before this test
    # method returns.

    def test_trigger(self):
        sched = self.makeScheduler()
        self.db.insertTestData([
            fakedb.SourceStampSet(id=1091),
            fakedb.SourceStamp(id=91, sourcestampsetid=1091, revision='myrev', branch='br',
                project='p', repository='r'),
        ])

        # no subscription should be in place yet
        callbacks = self.master.getSubscriptionCallbacks()
        self.assertEqual(callbacks['buildset_completion'], None)

        # trigger the scheduler, exercising properties while we're at it
        set_props = properties.Properties()
        set_props.setProperty('pr', 'op', 'test')
        d = sched.trigger(91, set_props=set_props)

        bsid = self.db.buildsets.assertBuildset('?',
                dict(external_idstring=None,
                     properties=[
                         ('pr', ('op', 'test')),
                         ('scheduler', ('n', 'Scheduler')),
                     ],
                     reason='Triggerable(n)',
                     sourcestampsetid=1091),
                {'r':
                 dict(branch='br', project='p', repository='r',
                     revision='myrev', sourcestampsetid=1091)
                })

        # set up a boolean so that we can know when the deferred fires
        self.fired = False
        def fired((result, brids)):
            self.assertEqual(result, 13) # 13 comes from the result below
            self.assertEqual(brids, self.db.buildsets.allBuildRequests(bsid))
            self.fired = True
        d.addCallback(fired)

        # check that the scheduler has subscribed to buildset changes, but
        # not fired yet
        callbacks = self.master.getSubscriptionCallbacks()
        self.assertNotEqual(callbacks['buildset_completion'], None)
        self.assertFalse(self.fired)

        # pretend a non-matching buildset is complete
        callbacks['buildset_completion'](bsid+27, 3)

        # scheduler should not have reacted
        callbacks = self.master.getSubscriptionCallbacks()
        self.assertNotEqual(callbacks['buildset_completion'], None)
        self.assertFalse(self.fired)

        # pretend the matching buildset is complete
        callbacks['buildset_completion'](bsid, 13)

        # scheduler should have reacted
        callbacks = self.master.getSubscriptionCallbacks()
        self.assertEqual(callbacks['buildset_completion'], None)
        self.assertTrue(self.fired)

    def test_trigger_overlapping(self):
        sched = self.makeScheduler()
        self.db.insertTestData([
            fakedb.SourceStampSet(id=1091),
            fakedb.SourceStampSet(id=1092),
            fakedb.SourceStamp(id=91, sourcestampsetid=1091, revision='myrev1',
                branch='br', project='p', repository='r'),
            fakedb.SourceStamp(id=92, sourcestampsetid=1092, revision='myrev2',
                branch='br', project='p', repository='r'),
        ])

        # no subscription should be in place yet
        callbacks = self.master.getSubscriptionCallbacks()
        self.assertEqual(callbacks['buildset_completion'], None)

        # trigger the scheduler the first time
        d = sched.trigger(91)
        bsid1 = self.db.buildsets.assertBuildset('?',
                dict(external_idstring=None,
                     properties=[('scheduler', ('n', 'Scheduler'))],
<<<<<<< HEAD
                     reason='Triggerable(n)',
                     sourcestampsetid=1091,
                     ),
                {'r':
                 dict(branch='br', project='p', repository='r',
                     revision='myrev1', sourcestampsetid=1091)
                })
=======
                     reason='Triggerable(n)'),
                dict(branch='br', project='p', repository='r',
                     revision='myrev1'))
        d.addCallback(lambda (res, brids) : self.assertEqual(res, 11) 
                                        and self.assertEqual(brids, self.db.buildsets.allBuildRequests(bsid1)))
>>>>>>> b11b843b

        # and the second time
        d = sched.trigger(92)
        bsid2 = self.db.buildsets.assertBuildset(bsid1+1, # assumes bsid's are sequential
                dict(external_idstring=None,
                     properties=[('scheduler', ('n', 'Scheduler'))],
<<<<<<< HEAD
                     reason='Triggerable(n)',
                     sourcestampsetid=1092,
                     ),
                {'r':
                 dict(branch='br', project='p', repository='r',
                     revision='myrev2', sourcestampsetid=1092)
                })
=======
                     reason='Triggerable(n)'),
                dict(branch='br', project='p', repository='r',
                     revision='myrev2'))
        d.addCallback(lambda (res, brids) : self.assertEqual(res, 22) 
                                        and self.assertEqual(brids, self.db.buildsets.allBuildRequests(bsid2)))
>>>>>>> b11b843b

        # check that the scheduler has subscribed to buildset changes
        callbacks = self.master.getSubscriptionCallbacks()
        self.assertNotEqual(callbacks['buildset_completion'], None)

        # let a few buildsets complete
        callbacks['buildset_completion'](bsid2+27, 3)
        callbacks['buildset_completion'](bsid2, 22)
        callbacks['buildset_completion'](bsid2+7, 3)
        callbacks['buildset_completion'](bsid1, 11)

        # both should have triggered with appropriate results, and the
        # subscription should be cancelled
        callbacks = self.master.getSubscriptionCallbacks()
        self.assertEqual(callbacks['buildset_completion'], None)<|MERGE_RESOLUTION|>--- conflicted
+++ resolved
@@ -124,42 +124,25 @@
         bsid1 = self.db.buildsets.assertBuildset('?',
                 dict(external_idstring=None,
                      properties=[('scheduler', ('n', 'Scheduler'))],
-<<<<<<< HEAD
                      reason='Triggerable(n)',
-                     sourcestampsetid=1091,
-                     ),
+                     sourcestampsetid=1091),
                 {'r':
-                 dict(branch='br', project='p', repository='r',
-                     revision='myrev1', sourcestampsetid=1091)
-                })
-=======
-                     reason='Triggerable(n)'),
                 dict(branch='br', project='p', repository='r',
-                     revision='myrev1'))
+                     revision='myrev1', sourcestampsetid=1091)})
         d.addCallback(lambda (res, brids) : self.assertEqual(res, 11) 
                                         and self.assertEqual(brids, self.db.buildsets.allBuildRequests(bsid1)))
->>>>>>> b11b843b
 
         # and the second time
         d = sched.trigger(92)
         bsid2 = self.db.buildsets.assertBuildset(bsid1+1, # assumes bsid's are sequential
                 dict(external_idstring=None,
                      properties=[('scheduler', ('n', 'Scheduler'))],
-<<<<<<< HEAD
-                     reason='Triggerable(n)',
-                     sourcestampsetid=1092,
-                     ),
+                     reason='Triggerable(n)', sourcestampsetid=1092),
                 {'r':
-                 dict(branch='br', project='p', repository='r',
-                     revision='myrev2', sourcestampsetid=1092)
-                })
-=======
-                     reason='Triggerable(n)'),
                 dict(branch='br', project='p', repository='r',
-                     revision='myrev2'))
+                     revision='myrev2', sourcestampsetid=1092)})
         d.addCallback(lambda (res, brids) : self.assertEqual(res, 22) 
                                         and self.assertEqual(brids, self.db.buildsets.allBuildRequests(bsid2)))
->>>>>>> b11b843b
 
         # check that the scheduler has subscribed to buildset changes
         callbacks = self.master.getSubscriptionCallbacks()
