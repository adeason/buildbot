# This file is part of Buildbot.  Buildbot is free software: you can
# redistribute it and/or modify it under the terms of the GNU General Public
# License as published by the Free Software Foundation, version 2.
#
# This program is distributed in the hope that it will be useful, but WITHOUT
# ANY WARRANTY; without even the implied warranty of MERCHANTABILITY or FITNESS
# FOR A PARTICULAR PURPOSE.  See the GNU General Public License for more
# details.
#
# You should have received a copy of the GNU General Public License along with
# this program; if not, write to the Free Software Foundation, Inc., 51
# Franklin Street, Fifth Floor, Boston, MA 02110-1301 USA.
#
# Copyright Buildbot Team Members

import os
from twisted.trial import unittest
from twisted.internet import defer
from buildbot.changes import hgpoller
from buildbot.test.util import changesource, gpo
from buildbot.test.fake.fakedb import FakeDBConnector

ENVIRON_2116_KEY = 'TEST_THAT_ENVIRONMENT_GETS_PASSED_TO_SUBPROCESSES'

class TestHgPoller(gpo.GetProcessOutputMixin,
                   changesource.ChangeSourceMixin,
                   unittest.TestCase):

    def setUp(self):
        # To test that environment variables get propagated to subprocesses
        # (See #2116)
        os.environ[ENVIRON_2116_KEY] = 'TRUE'
        self.setUpGetProcessOutput()
        d = self.setUpChangeSource()
        self.remote_repo = 'ssh://example.com/foo/baz'
        self.repo_ready = True
        def _isRepositoryReady():
            return self.repo_ready
        def create_poller(_):
            self.poller = hgpoller.HgPoller(self.remote_repo,
                                            workdir='/some/dir')
            self.poller.master = self.master
            self.poller._isRepositoryReady = _isRepositoryReady
        def create_db(_):
            db = self.master.db = FakeDBConnector(self)
            return db.setup()
        d.addCallback(create_poller)
        d.addCallback(create_db)
        return d

    def tearDown(self):
        del os.environ[ENVIRON_2116_KEY]
        return self.tearDownChangeSource()

    def gpoFullcommandPattern(self, commandName, *expected_args):
        """Match if the command is commandName and arg list start as expected.

        This allows to test a bit more if expected GPO are issued, be it
        by obscure failures due to the result not being given.
        """
        def matchesSubcommand(bin, given_args, **kwargs):
            return bin == commandName and tuple(
                given_args[:len(expected_args)]) == expected_args
        return matchesSubcommand

    def test_describe(self):
        self.assertSubstring("HgPoller", self.poller.describe())

    def test_hgbin_default(self):
        self.assertEqual(self.poller.hgbin, "hg")

    def test_poll_initial(self):
        self.repo_ready = False
        # Test that environment variables get propagated to subprocesses
        # (See #2116)
        expected_env = {ENVIRON_2116_KEY: 'TRUE'}
        self.addGetProcessOutputExpectEnv(expected_env)
        self.expectCommands(
            gpo.Expect('hg', 'init', '/some/dir'),
            gpo.Expect('hg', 'pull', '-b', 'default',
                                'ssh://example.com/foo/baz')
                .path('/some/dir'),
            gpo.Expect('hg', 'heads', 'default', '--template={rev}\n')
                .path('/some/dir').stdout("73591"),
            gpo.Expect('hg', 'log', '-b', 'default', '-r', '73591:73591', # only fetches that head
                                '--template={rev}:{node}\\n')
                .path('/some/dir').stdout(os.linesep.join(['73591:4423cdb'])),
            gpo.Expect('hg', 'log', '-r', '4423cdb',
                '--template={date|hgdate}\n{author}\n{files}\n{desc|strip}')
                .path('/some/dir').stdout(os.linesep.join([
                    '1273258100.0 -7200',
                    'Bob Test <bobtest@example.org>',
                    'file1 dir/file2',
                    'This is rev 73591',
                    ''])),
            )

        # do the poll
        d = self.poller.poll()

        # check the results
        def check_changes(_):
<<<<<<< HEAD
            self.assertEqual(len(self.master.data.updates.changesAdded), 2)

            change = self.master.data.updates.changesAdded[0]
            self.assertEqual(change['revision'], '64a5dc2')
            self.assertEqual(change['author'],
                             'Joe Test <joetest@example.org>')
            self.assertEqual(change['when_timestamp'], 1273258009),
            self.assertEqual(change['files'], ['file1', 'file2'])
            self.assertEqual(change['src'], 'hg')
            self.assertEqual(change['branch'], 'default')
            self.assertEqual(change['comments'],
                             os.linesep.join(('Multi-line',
                                              'Comment for rev 0')))

            change = self.master.data.updates.changesAdded[1]
=======
            self.assertEqual(len(self.changes_added), 1)

            change = self.changes_added[0]
>>>>>>> b6927806
            self.assertEqual(change['revision'], '4423cdb')
            self.assertEqual(change['author'],
                             'Bob Test <bobtest@example.org>')
            self.assertEqual(change['when_timestamp'], 1273258100),
            self.assertEqual(change['files'], ['file1', 'dir/file2'])
            self.assertEqual(change['src'], 'hg')
            self.assertEqual(change['branch'], 'default')
            self.assertEqual(change['comments'], 'This is rev 73591')

        d.addCallback(check_changes)
        d.addCallback(self.check_current_rev(73591))
        return d

    def check_current_rev(self, wished):
        def check_on_rev(_):
            d = self.poller._getCurrentRev()
            d.addCallback(lambda oid_rev: self.assertEqual(oid_rev[1], wished))
        return check_on_rev

    @defer.inlineCallbacks
    def test_poll_several_heads(self):
        # If there are several heads on the named branch, the poller musn't
        # climb (good enough for now, ideally it should even go to the common
        # ancestor)
        self.expectCommands(
            gpo.Expect('hg', 'pull', '-b', 'default',
                            'ssh://example.com/foo/baz')
                .path('/some/dir'),
            gpo.Expect('hg', 'heads', 'default', '--template={rev}\n')
                .path('/some/dir').stdout('5' + os.linesep + '6' + os.linesep),
        )

        yield self.poller._setCurrentRev(3)

        # do the poll: we must stay at rev 3
        d = self.poller.poll()
        d.addCallback(self.check_current_rev(3))

    @defer.inlineCallbacks
    def test_poll_regular(self):
        # normal operation. There's a previous revision, we get a new one.
        self.expectCommands(
            gpo.Expect('hg', 'pull', '-b', 'default',
                            'ssh://example.com/foo/baz')
                .path('/some/dir'),
            gpo.Expect('hg', 'heads', 'default', '--template={rev}\n')
                .path('/some/dir').stdout('5' + os.linesep),
            gpo.Expect('hg', 'log', '-b', 'default', '-r', '5:5',
                            '--template={rev}:{node}\\n')
                .path('/some/dir').stdout('5:784bd' + os.linesep),
            gpo.Expect('hg', 'log', '-r', '784bd',
                '--template={date|hgdate}\n{author}\n{files}\n{desc|strip}')
                .path('/some/dir').stdout(os.linesep.join([
                        '1273258009.0 -7200',
                        'Joe Test <joetest@example.org>',
                        'file1 file2',
                        'Comment for rev 5',
                        ''])),
           )

        yield self.poller._setCurrentRev(4)

        d = self.poller.poll()
        d.addCallback(self.check_current_rev(5))

        def check_changes(_):
            self.assertEquals(len(self.master.data.updates.changesAdded), 1)
            change = self.master.data.updates.changesAdded[0]
            self.assertEqual(change['revision'], u'784bd')
            self.assertEqual(change['comments'], u'Comment for rev 5')
        d.addCallback(check_changes)<|MERGE_RESOLUTION|>--- conflicted
+++ resolved
@@ -100,27 +100,9 @@
 
         # check the results
         def check_changes(_):
-<<<<<<< HEAD
-            self.assertEqual(len(self.master.data.updates.changesAdded), 2)
+            self.assertEqual(len(self.master.data.updates.changesAdded), 1)
 
             change = self.master.data.updates.changesAdded[0]
-            self.assertEqual(change['revision'], '64a5dc2')
-            self.assertEqual(change['author'],
-                             'Joe Test <joetest@example.org>')
-            self.assertEqual(change['when_timestamp'], 1273258009),
-            self.assertEqual(change['files'], ['file1', 'file2'])
-            self.assertEqual(change['src'], 'hg')
-            self.assertEqual(change['branch'], 'default')
-            self.assertEqual(change['comments'],
-                             os.linesep.join(('Multi-line',
-                                              'Comment for rev 0')))
-
-            change = self.master.data.updates.changesAdded[1]
-=======
-            self.assertEqual(len(self.changes_added), 1)
-
-            change = self.changes_added[0]
->>>>>>> b6927806
             self.assertEqual(change['revision'], '4423cdb')
             self.assertEqual(change['author'],
                              'Bob Test <bobtest@example.org>')
