# This file is part of Buildbot.  Buildbot is free software: you can
# redistribute it and/or modify it under the terms of the GNU General Public
# License as published by the Free Software Foundation, version 2.
#
# This program is distributed in the hope that it will be useful, but WITHOUT
# ANY WARRANTY; without even the implied warranty of MERCHANTABILITY or FITNESS
# FOR A PARTICULAR PURPOSE.  See the GNU General Public License for more
# details.
#
# You should have received a copy of the GNU General Public License along with
# this program; if not, write to the Free Software Foundation, Inc., 51
# Franklin Street, Fifth Floor, Boston, MA 02110-1301 USA.
#
# Copyright Buildbot Team Members

import os
from twisted.trial import unittest
from twisted.internet import defer
from buildbot.changes import hgpoller
from buildbot.test.util import changesource, gpo
from buildbot.test.fake.fakedb import FakeDBConnector

ENVIRON_2116_KEY = 'TEST_THAT_ENVIRONMENT_GETS_PASSED_TO_SUBPROCESSES'

class TestHgPoller(gpo.GetProcessOutputMixin,
                   changesource.ChangeSourceMixin,
                   unittest.TestCase):

    def setUp(self):
        # To test that environment variables get propagated to subprocesses
        # (See #2116)
        os.environ[ENVIRON_2116_KEY] = 'TRUE'
        self.setUpGetProcessOutput()
        d = self.setUpChangeSource()
        self.remote_repo = 'ssh://example.com/foo/baz'
        self.repo_ready = True
        def _isRepositoryReady():
            return self.repo_ready
        def create_poller(_):
            self.poller = hgpoller.HgPoller(self.remote_repo,
                                            workdir='/some/dir')
            self.poller.master = self.master
            self.poller._isRepositoryReady = _isRepositoryReady
        def create_db(_):
            db = self.master.db = FakeDBConnector(self)
            return db.setup()
        d.addCallback(create_poller)
        d.addCallback(create_db)
        return d

    def tearDown(self):
        del os.environ[ENVIRON_2116_KEY]
        return self.tearDownChangeSource()

    def gpoFullcommandPattern(self, commandName, *expected_args):
        """Match if the command is commandName and arg list start as expected.

        This allows to test a bit more if expected GPO are issued, be it
        by obscure failures due to the result not being given.
        """
        def matchesSubcommand(bin, given_args, **kwargs):
            return bin == commandName and tuple(
                given_args[:len(expected_args)]) == expected_args
        return matchesSubcommand

    def test_describe(self):
        self.assertSubstring("HgPoller", self.poller.describe())

    def test_hgbin_default(self):
        self.assertEqual(self.poller.hgbin, "hg")

    def test_poll_initial(self):
        self.repo_ready = False
        # Test that environment variables get propagated to subprocesses
        # (See #2116)
        expected_env = {ENVIRON_2116_KEY: 'TRUE'}
        self.addGetProcessOutputExpectEnv(expected_env)
        self.expectCommands(
            gpo.Expect('hg', 'init', '/some/dir'),
            gpo.Expect('hg', 'pull', '-b', 'default',
                                'ssh://example.com/foo/baz')
                .path('/some/dir'),
            gpo.Expect('hg', 'heads', 'default', '--template={rev}\n')
                .path('/some/dir').stdout("1"),
            gpo.Expect('hg', 'log', '-b', 'default', '-r', '0:1',
                                '--template={rev}:{node}\\n')
                .path('/some/dir').stdout(os.linesep.join(['0:64a5dc2', '1:4423cdb'])),
            gpo.Expect('hg', 'log', '-r', '64a5dc2',
                '--template={date|hgdate}\n{author}\n{files}\n{desc|strip}')
                .path('/some/dir').stdout(os.linesep.join([
                    '1273258009.0 -7200',
                    'Joe Test <joetest@example.org>',
                    'file1 file2',
                    'Multi-line',
                    'Comment for rev 0',
                    ''])),
            gpo.Expect('hg', 'log', '-r', '4423cdb',
                '--template={date|hgdate}\n{author}\n{files}\n{desc|strip}')
                .path('/some/dir').stdout(os.linesep.join([
                    '1273258100.0 -7200',
                    'Bob Test <bobtest@example.org>',
                    'file1 dir/file2',
                    'This is rev 1',
                    ''])),
            )

        # do the poll
        d = self.poller.poll()

        # check the results
        def check_changes(_):
            self.assertEqual(len(self.master.data.updates.changesAdded), 2)

            change = self.master.data.updates.changesAdded[0]
            self.assertEqual(change['revision'], '64a5dc2')
            self.assertEqual(change['author'],
                             'Joe Test <joetest@example.org>')
<<<<<<< HEAD
            self.assertEqual(change['when_timestamp'], 1273258009-7200),
=======
            self.assertEqual(change['when_timestamp'],
                             epoch2datetime(1273258009)),
>>>>>>> 7aac669b
            self.assertEqual(change['files'], ['file1', 'file2'])
            self.assertEqual(change['src'], 'hg')
            self.assertEqual(change['branch'], 'default')
            self.assertEqual(change['comments'],
                             os.linesep.join(('Multi-line',
                                              'Comment for rev 0')))

            change = self.master.data.updates.changesAdded[1]
            self.assertEqual(change['revision'], '4423cdb')
            self.assertEqual(change['author'],
                             'Bob Test <bobtest@example.org>')
<<<<<<< HEAD
            self.assertEqual(change['when_timestamp'], 1273258100-7200),
=======
            self.assertEqual(change['when_timestamp'],
                             epoch2datetime(1273258100)),
>>>>>>> 7aac669b
            self.assertEqual(change['files'], ['file1', 'dir/file2'])
            self.assertEqual(change['src'], 'hg')
            self.assertEqual(change['branch'], 'default')
            self.assertEqual(change['comments'], 'This is rev 1')

        d.addCallback(check_changes)
        d.addCallback(self.check_current_rev(1))
        return d

    def check_current_rev(self, wished):
        def check_on_rev(_):
            d = self.poller._getCurrentRev()
            d.addCallback(lambda oid_rev: self.assertEqual(oid_rev[1], wished))
        return check_on_rev

    @defer.inlineCallbacks
    def test_poll_several_heads(self):
        # If there are several heads on the named branch, the poller musn't
        # climb (good enough for now, ideally it should even go to the common
        # ancestor)
        self.expectCommands(
            gpo.Expect('hg', 'pull', '-b', 'default',
                            'ssh://example.com/foo/baz')
                .path('/some/dir'),
            gpo.Expect('hg', 'heads', 'default', '--template={rev}\n')
                .path('/some/dir').stdout('5' + os.linesep + '6' + os.linesep),
        )

        yield self.poller._setCurrentRev(3)

        # do the poll: we must stay at rev 3
        d = self.poller.poll()
        d.addCallback(self.check_current_rev(3))

    @defer.inlineCallbacks
    def test_poll_regular(self):
        # normal operation. There's a previous revision, we get a new one.
        self.expectCommands(
            gpo.Expect('hg', 'pull', '-b', 'default',
                            'ssh://example.com/foo/baz')
                .path('/some/dir'),
            gpo.Expect('hg', 'heads', 'default', '--template={rev}\n')
                .path('/some/dir').stdout('5' + os.linesep),
            gpo.Expect('hg', 'log', '-b', 'default', '-r', '5:5',
                            '--template={rev}:{node}\\n')
                .path('/some/dir').stdout('5:784bd' + os.linesep),
            gpo.Expect('hg', 'log', '-r', '784bd',
                '--template={date|hgdate}\n{author}\n{files}\n{desc|strip}')
                .path('/some/dir').stdout(os.linesep.join([
                        '1273258009.0 -7200',
                        'Joe Test <joetest@example.org>',
                        'file1 file2',
                        'Comment for rev 5',
                        ''])),
           )

        yield self.poller._setCurrentRev(4)

        d = self.poller.poll()
        d.addCallback(self.check_current_rev(5))

        def check_changes(_):
            self.assertEquals(len(self.master.data.updates.changesAdded), 1)
            change = self.master.data.updates.changesAdded[0]
            self.assertEqual(change['revision'], u'784bd')
            self.assertEqual(change['comments'], u'Comment for rev 5')
        d.addCallback(check_changes)<|MERGE_RESOLUTION|>--- conflicted
+++ resolved
@@ -115,12 +115,7 @@
             self.assertEqual(change['revision'], '64a5dc2')
             self.assertEqual(change['author'],
                              'Joe Test <joetest@example.org>')
-<<<<<<< HEAD
-            self.assertEqual(change['when_timestamp'], 1273258009-7200),
-=======
-            self.assertEqual(change['when_timestamp'],
-                             epoch2datetime(1273258009)),
->>>>>>> 7aac669b
+            self.assertEqual(change['when_timestamp'], 1273258009),
             self.assertEqual(change['files'], ['file1', 'file2'])
             self.assertEqual(change['src'], 'hg')
             self.assertEqual(change['branch'], 'default')
@@ -132,12 +127,7 @@
             self.assertEqual(change['revision'], '4423cdb')
             self.assertEqual(change['author'],
                              'Bob Test <bobtest@example.org>')
-<<<<<<< HEAD
-            self.assertEqual(change['when_timestamp'], 1273258100-7200),
-=======
-            self.assertEqual(change['when_timestamp'],
-                             epoch2datetime(1273258100)),
->>>>>>> 7aac669b
+            self.assertEqual(change['when_timestamp'], 1273258100),
             self.assertEqual(change['files'], ['file1', 'dir/file2'])
             self.assertEqual(change['src'], 'hg')
             self.assertEqual(change['branch'], 'default')
