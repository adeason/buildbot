Global Configuration
--------------------

The keys in this section affect the operations of the buildmaster globally.

.. bb:cfg:: db
.. bb:cfg:: db_url

.. _Database-Specification:

Database Specification
~~~~~~~~~~~~~~~~~~~~~~

Buildbot requires a connection to a database to maintain certain state information, such as tracking pending build requests.
In the default configuration Buildbot uses a file-based SQLite database, stored in the :file:`state.sqlite` file of the master's base directory.
Override this configuration with the :bb:cfg:`db_url` parameter.

Buildbot accepts a database configuration in a dictionary named ``db``.
All keys are optional::

    c['db'] = {
        'db_url' : 'sqlite:///state.sqlite',
    }

The ``db_url`` key indicates the database engine to use.
The format of this parameter is completely documented at http://www.sqlalchemy.org/docs/dialects/, but is generally of the form::

     driver://[username:password@]host:port/database[?args]

<<<<<<< HEAD
This parameter can be specified directly in the configuration dictionary, as
``c['db_url']``, although this method is deprecated.
=======
The optional ``db_poll_interval`` specifies the interval, in seconds, between checks for pending tasks in the database.
This parameter is generally only usful in multi-master mode. See :ref:`Multi-master-mode`.

These parameters can be specified directly in the configuration dictionary, as ``c['db_url']`` and ``c['db_poll_interval']``, although this method is deprecated.
>>>>>>> 90aeb18d

The following sections give additional information for particular database backends:

.. index:: SQLite

SQLite
++++++

For sqlite databases, since there is no host and port, relative paths are specified with ``sqlite:///`` and absolute paths with ``sqlite:////``.
Examples::

    c['db_url'] = "sqlite:///state.sqlite"

SQLite requires no special configuration.

If Buildbot produces "database is locked" exceptions, try adding ``serialize_access=1`` to the DB URL as a workaround::

    c['db_url'] = "sqlite:///state.sqlite?serialize_access=1"

and please file a bug at http://trac.buildbot.net.

.. index:: MySQL

MySQL
+++++

.. code-block:: python

   c['db_url'] = "mysql://user:pass@somehost.com/database_name?max_idle=300"

The ``max_idle`` argument for MySQL connections is unique to Buildbot, and should be set to something less than the ``wait_timeout`` configured for your server.
This controls the SQLAlchemy ``pool_recycle`` parameter, which defaults to no timeout.
Setting this parameter ensures that connections are closed and re-opened after the configured amount of idle time.
If you see errors such as ``_mysql_exceptions.OperationalError: (2006, 'MySQL server has gone away')``, this means your ``max_idle`` setting is probably too high.
``show global variables like 'wait_timeout';`` will show what the currently configured ``wait_timeout`` is on your MySQL server.

Buildbot requires ``use_unique=True`` and ``charset=utf8``, and will add them automatically, so they do not need to be specified in ``db_url``.

MySQL defaults to the MyISAM storage engine, but this can be overridden with the ``storage_engine`` URL argument.

Note that, because of InnoDB's extremely short key length limitations, it cannot be used to run Buildbot.
See http://bugs.mysql.com/bug.php?id=4541 for more information.

Buildbot uses temporary tables internally to manage large transactions.

MySQL has trouble doing replication with temporary tables, so if you are using a replicated MySQL installation, you may need to handle this situation carefully.
The MySQL documentation (http://dev.mysql.com/doc/refman/5.5/en/replication-features-temptables.html) recommends using ``--replicate-wild-ignore-table`` to ignore temporary
tables that should not be replicated.
All Buildbot temporary tables begin with ``bbtmp_``, so an option such as ``--replicate-wild-ignore-table=bbtmp_.*`` may help.

.. index:: Postgres

Postgres
++++++++

.. code-block:: python

    c['db_url'] = "postgresql://username@hostname/dbname"

PosgreSQL requires no special configuration.

.. bb:cfg:: mq

.. _MQ-Specification:

MQ Specification
~~~~~~~~~~~~~~~~

Buildbot uses a message-queueing system to handle communication within the
master.  Messages are used to indicate events within the master, and components
that are interested in those events arrange to receive them.

The message queueing implementation is configured as a dictionary in the ``mq``
option.  The ``type`` key describes the type of MQ implemetation to be used.
Note that the implementation type cannot be changed in a reconfig.

The available implemenetation types are described in the following sections.

Simple
++++++

.. code-block:: python

    c['mq'] = {
        'type' : 'simple',
        'debug' : False,
    }

This is the default MQ implementation.  Similar to SQLite, it has no additional
software dependencies, but does not support multi-master mode.

Note that this implementation also does not support message persistence across
a restart of the master.  For example, if a change is received, but the master
shuts down before the schedulers can create build requests for it, then those
schedulers will not be notified of the change when the master starts again.

The ``debug`` key, which defaults to False, can be used to enable logging of
every message produced on this master.

.. bb:cfg:: multiMaster

.. _Multi-master-mode:

Multi-master mode
~~~~~~~~~~~~~~~~~

Normally buildbot operates using a single master process that uses the configured database to save state.

It is possible to configure buildbot to have multiple master processes that share state in the same database.
This has been well tested using a MySQL database.
There are several benefits of Multi-master mode:

  * You can have large numbers of build slaves handling the same queue of build requests.
    A single master can only handle so many slaves (the number is based on a number of factors including type of builds, number of builds, and master and slave IO and CPU capacity--there is no fixed formula).
    By adding another master which shares the queue of build requests, you can attach more slaves to this additional master, and increase your build throughput.

  * You can shut one master down to do maintenance, and other masters will continue to do builds.

State that is shared in the database includes:

  * List of changes
  * Scheduler names and internal state
  * Build requests, including the builder name

Because of this shared state, you are strongly encouraged to:

  * Ensure that each named scheduler runs on only one master.
    If the same scheduler runs on multiple masters, it will trigger duplicate builds and may produce other undesirable behaviors.

  * Ensure builder names are unique for a given build factory implementation.
    You can have the same builder name configured on many masters, but if the build factories differ, you will get different results depending on which master claims the build.

One suggested configuration is to have one buildbot master configured with just the scheduler and change sources; and then other masters configured with just the builders.

<<<<<<< HEAD
To enable multi-master mode in this configuration, you will need to set the
:bb:cfg:`multiMaster` option so that buildbot doesn't warn about missing schedulers
or builders.
=======
To enable multi-master mode in this configuration, you will need to set the :bb:cfg:`multiMaster` option so that buildbot doesn't warn about missing schedulers or builders.
You will also need to set :bb:cfg:`db_poll_interval` to specify the interval (in seconds) at which masters should poll the database for tasks.
>>>>>>> 90aeb18d

::

    # Enable multiMaster mode; disables warnings about unknown builders and
    # schedulers
    c['multiMaster'] = True
    # Check for new build requests every 60 seconds
    c['db'] = {
        'db_url' : 'mysql://...',
    }

.. bb:cfg:: buildbotURL
.. bb:cfg:: titleURL
.. bb:cfg:: title

Site Definitions
~~~~~~~~~~~~~~~~~~~

Three basic settings describe the buildmaster in status reports::

    c['title'] = "Buildbot"
    c['titleURL'] = "http://buildbot.sourceforge.net/"

:bb:cfg:`title` is a short string that will appear at the top of this buildbot installation's :class:`html.WebStatus` home page (linked to the :bb:cfg:`titleURL`), and is embedded in the title of the waterfall HTML page.

:bb:cfg:`titleURL` is a URL string that must end with a slash (``/``).
HTML status displays will show ``title`` as a link to :bb:cfg:`titleURL`.
This URL is often used to provide a link from buildbot HTML pages to your project's home page.

The :bb:cfg:`buildbotURL` string should point to the location where the buildbot's internal web server is visible.
This URL must end with a slash (``/``).
This typically uses the port number set for the web status (:bb:status:`WebStatus`): the buildbot needs your help to figure out a suitable externally-visible host URL.

When status notices are sent to users (either by email or over IRC), :bb:cfg:`buildbotURL` will be used to create a URL to the specific build or problem that they are being notified about.
It will also be made available to queriers (over IRC) who want to find out where to get more information about this buildbot.

.. bb:cfg:: logCompressionLimit
.. bb:cfg:: logCompressionMethod
.. bb:cfg:: logMaxSize
.. bb:cfg:: logMaxTailSize

Log Handling
~~~~~~~~~~~~

::

    c['logCompressionLimit'] = 16384
    c['logCompressionMethod'] = 'gz'
    c['logMaxSize'] = 1024*1024 # 1M
    c['logMaxTailSize'] = 32768

The :bb:cfg:`logCompressionLimit` enables compression of build logs on disk for logs that are bigger than the given size, or disables that completely if set to ``False``.
The default value is 4096, which should be a reasonable default on most file systems.
This setting has no impact on status plugins, and merely affects the required disk space on the master for build logs.

The :bb:cfg:`logCompressionMethod` controls what type of compression is used for build logs.
The default is 'bz2', and the other valid option is 'gz'.  'bz2' offers better compression at the expense of more CPU time.

The :bb:cfg:`logMaxSize` parameter sets an upper limit (in bytes) to how large logs from an individual build step can be.
The default value is None, meaning no upper limit to the log size.
Any output exceeding :bb:cfg:`logMaxSize` will be truncated, and a message to this effect will be added to the log's HEADER channel.

If :bb:cfg:`logMaxSize` is set, and the output from a step exceeds the maximum, the :bb:cfg:`logMaxTailSize` parameter controls how much of the end of the build log will be kept.
The effect of setting this parameter is that the log will contain the first :bb:cfg:`logMaxSize` bytes and the last :bb:cfg:`logMaxTailSize` bytes of output.
Don't set this value too high, as the the tail of the log is kept in memory.

Data Lifetime
~~~~~~~~~~~~~

.. bb:cfg:: changeHorizon
.. bb:cfg:: buildHorizon
.. bb:cfg:: eventHorizon
.. bb:cfg:: logHorizon

Horizons
++++++++

::

    c['changeHorizon'] = 200
    c['buildHorizon'] = 100
    c['eventHorizon'] = 50
    c['logHorizon'] = 40
    c['buildCacheSize'] = 15

Buildbot stores historical information on disk in the form of "Pickle" files and compressed logfiles.
In a large installation, these can quickly consume disk space, yet in many cases developers never consult this historical information.

The :bb:cfg:`changeHorizon` key determines how many changes the master will keep a record of. One place these changes are displayed is on the waterfall page.
This parameter defaults to 0, which means keep all changes indefinitely.

The :bb:cfg:`buildHorizon` specifies the minimum number of builds for each builder which should be kept on disk.
The :bb:cfg:`eventHorizon` specifies the minumum number of events to keep--events mostly describe connections and disconnections of slaves, and are seldom helpful to developers.
The :bb:cfg:`logHorizon` gives the minimum number of builds for which logs should be maintained; this parameter must be less than or equal to :bb:cfg:`buildHorizon`.
Builds older than :bb:cfg:`logHorizon` but not older than :bb:cfg:`buildHorizon` will maintain their overall status and the status of each step, but the logfiles will be deleted.

.. bb:cfg:: caches
.. bb:cfg:: changeCacheSize
.. bb:cfg:: buildCacheSize


Caches
++++++

::

    c['caches'] = {
        'Changes' : 100,     # formerly c['changeCacheSize']
        'Builds' : 500,      # formerly c['buildCacheSize']
        'chdicts' : 100,
        'BuildRequests' : 10,
        'SourceStamps' : 20,
        'ssdicts' : 20,
        'objectids' : 10,
        'usdicts' : 100,
    }

The :bb:cfg:`caches` configuration key contains the configuration for Buildbot's in-memory caches.
These caches keep frequently-used objects in memory to avoid unnecessary trips to the database or to pickle files.
Caches are divided by object type, and each has a configurable maximum size.

The default size for each cache is 1, except where noted below.
A value of 1 allows Buildbot to make a number of optimizations without consuming much memory.
Larger, busier installations will likely want to increase these values.

The available caches are:

``Changes``
    the number of change objects to cache in memory.
    This should be larger than the number of changes that typically arrive in the span of a few minutes, otherwise your schedulers will be reloading changes from the database every time they run.
    For distributed version control systems, like git or hg, several thousand changes may arrive at once, so setting this parameter to something like 10000 isn't unreasonable.

    This parameter is the same as the deprecated global parameter :bb:cfg:`changeCacheSize`.  Its default value is 10.

``Builds``
    The :bb:cfg:`buildCacheSize` parameter gives the number of builds for each builder which are cached in memory.
    This number should be larger than the number of builds required for commonly-used status displays (the waterfall or grid views), so that those displays do not miss the cache on a refresh.

    This parameter is the same as the deprecated global parameter :bb:cfg:`buildCacheSize`.  Its default value is 15.

``chdicts``
    The number of rows from the ``changes`` table to cache in memory.
    This value should be similar to the value for ``Changes``.

``BuildRequests``
    The number of BuildRequest objects kept in memory.
    This number should be higher than the typical number of outstanding build requests.
    If the master ordinarily finds jobs for BuildRequests immediately, you may set a lower value.

``SourceStamps``
   the number of SourceStamp objects kept in memory.
   This number should generally be similar to the number ``BuildRequesets``.

``ssdicts``
    The number of rows from the ``sourcestamps`` table to cache in memory.
    This value should be similar to the value for ``SourceStamps``.

``objectids``
    The number of object IDs - a means to correlate an object in the Buildbot configuration with an identity in the database--to cache.
    In this version, object IDs are not looked up often during runtime, so a relatively low value such as 10 is fine.

``usdicts``
    The number of rows from the ``users`` table to cache in memory.
    Note that for a given user there will be a row for each attribute that user has.

    c['buildCacheSize'] = 15

.. bb:cfg:: mergeRequests

.. index:: Builds; merging

Merging Build Requests
~~~~~~~~~~~~~~~~~~~~~~

.. code-block:: python

   c['mergeRequests'] = True

This is a global default value for builders' :bb:cfg:`mergeRequests` parameter, and controls the merging of build requests.

This parameter can be overridden on a per-builder basis.
See :ref:`Merging-Build-Requests` for the allowed values for this parameter.

.. index:: Builders; priority

.. bb:cfg:: prioritizeBuilders

.. _Prioritizing-Builders:

Prioritizing Builders
~~~~~~~~~~~~~~~~~~~~~

.. code-block:: python

   def prioritizeBuilders(buildmaster, builders):
       # ...
   c['prioritizeBuilders'] = prioritizeBuilders

By default, buildbot will attempt to start builds on builders in order, beginning with the builder with the oldest pending request.
Customize this behavior with the :bb:cfg:`prioritizeBuilders` configuration key, which takes a callable.
See :ref:`Builder-Priority-Functions` for details on this callable.

This parameter controls the order that the build master can start builds, and is useful in situations where there is resource contention between builders, e.g., for a test database.
It does not affect the order in which a builder processes the build requests in its queue.
For that purpose, see :ref:`Prioritizing-Builds`.

.. bb:cfg:: slavePortnum

.. _Setting-the-PB-Port-for-Slaves:

Setting the PB Port for Slaves
~~~~~~~~~~~~~~~~~~~~~~~~~~~~~~

::

    c['slavePortnum'] = 10000

The buildmaster will listen on a TCP port of your choosing for connections from buildslaves.
It can also use this port for connections from remote Change Sources, status clients, and debug tools.
This port should be visible to the outside world, and you'll need to tell your buildslave admins about your choice.

It does not matter which port you pick, as long it is externally visible; however, you should probably use something larger than 1024, since most operating systems don't allow non-root processes to bind to low-numbered ports.
If your buildmaster is behind a firewall or a NAT box of some sort, you may have to configure your firewall to permit inbound connections to this port.

:bb:cfg:`slavePortnum` is a *strports* specification string, defined in the ``twisted.application.strports`` module (try ``pydoc twisted.application.strports`` to get documentation on the format).

This means that you can have the buildmaster listen on a localhost-only port by doing:

.. code-block:: python

   c['slavePortnum'] = "tcp:10000:interface=127.0.0.1"

This might be useful if you only run buildslaves on the same machine, and they are all configured to contact the buildmaster at ``localhost:10000``.

.. index:: Properties; global

.. bb:cfg:: properties

Defining Global Properties
~~~~~~~~~~~~~~~~~~~~~~~~~~

The :bb:cfg:`properties` configuration key defines a dictionary of properties that will be available to all builds started by the buildmaster:

.. code-block:: python

   c['properties'] = {
       'Widget-version' : '1.2',
       'release-stage' : 'alpha'
   }

.. bb:cfg:: debugPassword

.. _Debug-Options:

Debug Options
~~~~~~~~~~~~~

If you set :bb:cfg:`debugPassword`, then you can connect to the buildmaster with the diagnostic tool launched by :samp:`buildbot debugclient {MASTER}:{PORT}`.
From this tool, you can reload the config file, manually force builds, and inject changes, which may be useful for testing your buildmaster without actually commiting changes to your repository (or before you have the Change Sources configured.)

The debug tool uses the same port number as the slaves, :bb:cfg:`slavePortnum`, and you may configure its authentication credentials as follows::

    c['debugPassword'] = "debugpassword"

.. index:: Manhole

.. bb:cfg:: manhole

Manhole
~~~~~~~

If you set :bb:cfg:`manhole` to an instance of one of the classes in ``buildbot.manhole``, you can telnet or ssh into the buildmaster and get an interactive Python shell, which may be useful for debugging buildbot internals.
It is probably only useful for buildbot developers.
It exposes full access to the buildmaster's account (including the ability to modify and delete files), so it should not be enabled with a weak or easily guessable password.

There are three separate :class:`Manhole` classes.
Two of them use SSH, one uses unencrypted telnet.
Two of them use a username+password combination to grant access, one of them uses an SSH-style :file:`authorized_keys` file which contains a list of ssh public keys.

.. note:: Using any Manhole requires that ``pycrypto`` and ``pyasn1`` be installed.
   These are not part of the normal Buildbot dependencies.

`manhole.AuthorizedKeysManhole`
    You construct this with the name of a file that contains one SSH public key per line, just like :file:`~/.ssh/authorized_keys`.
    If you provide a non-absolute filename, it will be interpreted relative to the buildmaster's base directory.

`manhole.PasswordManhole`
    This one accepts SSH connections but asks for a username and password when authenticating.
    It accepts only one such pair.

`manhole.TelnetManhole`
    This accepts regular unencrypted telnet connections, and asks for a username/password pair before providing access.
    Because this username/password is transmitted in the clear, and because Manhole access to the buildmaster is equivalent to granting full shell privileges to both the buildmaster and all the buildslaves (and to all accounts which then run code produced by the buildslaves), it is  highly recommended that you use one of the SSH manholes instead.

::

    # some examples:
    from buildbot import manhole
    c['manhole'] = manhole.AuthorizedKeysManhole(1234, "authorized_keys")
    c['manhole'] = manhole.PasswordManhole(1234, "alice", "mysecretpassword")
    c['manhole'] = manhole.TelnetManhole(1234, "bob", "snoop_my_password_please")

The :class:`Manhole` instance can be configured to listen on a specific port.
You may wish to have this listening port bind to the loopback interface (sometimes known as `lo0`, `localhost`, or 127.0.0.1) to restrict access to clients which are running on the same host. ::

    from buildbot.manhole import PasswordManhole
    c['manhole'] = PasswordManhole("tcp:9999:interface=127.0.0.1","admin","passwd")

To have the :class:`Manhole` listen on all interfaces, use ``"tcp:9999"`` or simply 9999.
This port specification uses ``twisted.application.strports``, so you can make it listen on SSL or even UNIX-domain sockets if you want.

Note that using any :class:`Manhole` requires that the `TwistedConch`_ package be installed.

The buildmaster's SSH server will use a different host key than the normal sshd running on a typical unix host.
This will cause the ssh client to complain about a `host key mismatch`, because it does not realize there are two separate servers running on the same host.
To avoid this, use a clause like the following in your :file:`.ssh/config` file:

.. code-block:: none

    Host remotehost-buildbot
    HostName remotehost
    HostKeyAlias remotehost-buildbot
    Port 9999
    # use 'user' if you use PasswordManhole and your name is not 'admin'.
    # if you use AuthorizedKeysManhole, this probably doesn't matter.
    User admin

Using Manhole
+++++++++++++

After you have connected to a manhole instance, you will find yourself at a Python prompt.
You have access to two objects: ``master`` (the BuildMaster) and ``status`` (the master's Status object).
Most interesting objects on the master can be reached from these two objects.

To aid in navigation, the ``show`` method is defined.
It displays the non-method attributes of an object.

A manhole session might look like::

    >>> show(master)
    data attributes of <buildbot.master.BuildMaster instance at 0x7f7a4ab7df38>
                           basedir : '/home/dustin/code/buildbot/t/buildbot/'...
                         botmaster : <type 'instance'>
                    buildCacheSize : None
                      buildHorizon : None
                       buildbotURL : http://localhost:8010/
                   changeCacheSize : None
                        change_svc : <type 'instance'>
                    configFileName : master.cfg
                                db : <class 'buildbot.db.connector.DBConnector'>
                            db_url : sqlite:///state.sqlite
                                  ...
    >>> show(master.botmaster.builders['win32'])
    data attributes of <Builder ''builder'' at 48963528>
                                  ...
    >>> win32 = _
    >>> win32.category = 'w32'

.. bb:cfg:: metrics

Metrics Options
~~~~~~~~~~~~~~~

::

    c['metrics'] = dict(log_interval=10, periodic_interval=10)

:bb:cfg:`metrics` can be a dictionary that configures various aspects of the metrics subsystem.
If :bb:cfg:`metrics` is ``None``, then metrics collection, logging and reporting will be disabled.

``log_interval`` determines how often metrics should be logged to twistd.log.
It defaults to 60s.
If set to 0 or ``None``, then logging of metrics will be disabled.
This value can be changed via a reconfig.

``periodic_interval`` determines how often various non-event based metrics are collected, such as memory usage, uncollectable garbage, reactor delay.
This defaults to 10s.
If set to 0 or ``None``, then periodic collection of this data is disabled.
This value can also be changed via a reconfig.

Read more about metrics in the :ref:`Metrics` section in the developer documentation.

.. bb:cfg:: user_managers

.. _Users-Options:

Users Options
~~~~~~~~~~~~~

::

    from buildbot.process.users import manual
    c['user_managers'] = []
    c['user_managers'].append(manual.CommandlineUserManager(username="user",
                                                       passwd="userpw",
                                                       port=9990))

:bb:cfg:`user_managers` contains a list of ways to manually manage User Objects within Buildbot (see :ref:`User-Objects`).
Currently implemented is a commandline tool `buildbot user`, described at length in :bb:cmdline:`user`.
In the future, a web client will also be able to manage User Objects and their attributes.

As shown above, to enable the `buildbot user` tool, you must initialize a `CommandlineUserManager` instance in your `master.cfg`.
`CommandlineUserManager` instances require the following arguments:

``username``
    This is the `username` that will be registered on the PB connection and need to be used when calling `buildbot user`.

``passwd``
    This is the `passwd` that will be registered on the PB connection and need to be used when calling `buildbot user`.

``port``
    The PB connection `port` must be different than `c['slavePortnum']` and be specified when calling `buildbot user`

.. bb:cfg:: validation

.. _Input-Validation:

Input Validation
~~~~~~~~~~~~~~~~

::

    import re
    c['validation'] = {
        'branch' : re.compile(r'^[\w.+/~-]*$'),
        'revision' : re.compile(r'^[ \w\.\-\/]*$'),
        'property_name' : re.compile(r'^[\w\.\-\/\~:]*$'),
        'property_value' : re.compile(r'^[\w\.\-\/\~:]*$'),
    }

This option configures the validation applied to user inputs of various types.
This validation is important since these values are often included in command-line arguments executed on slaves.
Allowing arbitrary input from untrusted users may raise security concerns.

The keys describe the type of input validated; the values are compiled regular expressions against which the input will be matched.
The defaults for each type of input are those given in the example, above.

.. bb:cfg:: revlink

Revision Links
~~~~~~~~~~~~~~

The :bb:cfg:`revlink` parameter is used to create links from revision IDs in the web status to a web-view of your source control system.
The parameter's value must be a callable.

By default, Buildbot is configured to generate revlinks for a number of open source hosting platforms.

The callable takes the revision id and repository argument, and should return an URL to the revision.
Note that the revision id may not always be in the form you expect, so code defensively.
In particular, a revision of "??" may be supplied when no other information is available.

Note that :class:`SourceStamp`\s that are not created from version-control changes (e.g., those created by a Nightly or Periodic scheduler) may have an empty repository string, if the respository is not known to the scheduler.

Revision Link Helpers
+++++++++++++++++++++

Buildbot provides two helpers for generating revision links.
:class:`buildbot.revlinks.RevlinkMatcher` takes a list of regular expressions, and replacement text.
The regular expressions should all have the same number of capture groups.
The replacement text should have sed-style references to that capture groups (i.e. '\1' for the first capture group), and a single '%s' reference, for the revision ID.
The repository given is tried against each regular expression in turn.
The results are the substituted into the replacement text, along with the revision ID to obtain the revision link.

::

        from buildbot import revlinks
        c['revlink'] = revlinks.RevlinkMatch([r'git://notmuchmail.org/git/\(.*\)'],
                                              r'http://git.notmuchmail.org/git/\1/commit/%s')

:class:`buildbot.revlinks.RevlinkMultiplexer` takes a list of revision link callables, and tries each in turn, returning the first successful match.

.. bb:cfg:: www

Web Server
~~~~~~~~~~

Buildbot contains a built-in web server.  This server is configured with the
:bb:cfg:`www` configuration key, which specifies a dictionary with the
following keys:

.. note:
    As of Buildbot 0.9.0, the built-in web server replaces the old
    :bb:status:`WebStatus` plugin.

``port``
    The TCP port on which to serve requests.  Note that HTTPS is not supported.
    If this is ``None``, then the master will not implement a web server.

``url``
    The URL, including a trailing slash, of the buildbot web server.  This
    value is used to generate URLs throughout Buildbot, and should take into
    account any translations performed by proxies.

    Note that this parameter need not point to this master.  For example, in a
    configuration with a master devoted to web service and a master devoted to
    scheduling and running builds, both should be configured with the same
    ``url``, so that any strings generated by status plugins IRC or
    MailNotifier contain working URLs.

``public_html``
    An optional root directory for files that will be served by the web server.
    Note that the ``public_html`` directory will only be searched for URLs that
    do not match Buildbot's built-in resources -- in particular, the
    ``static/``, ``ui/``, and ``api/`` paths are reserved, although more
    reserved paths may be added in future versions.

``rest_minimum_version``
    The minimum supported REST API version.  Any versions less than this value
    will not be available.  This can be used to ensure that no clients are
    depending on API versions that will soon be removed from Buildbot.

.. _TwistedConch: http://twistedmatrix.com/trac/wiki/TwistedConch

.. bb:cfg:: codebaseGenerator

Codebase Generator
~~~~~~~~~~~~~~~~~~

::

    all_repositories = {
        r'https://hg/hg/mailsuite/mailclient': 'mailexe',
        r'https://hg/hg/mailsuite/mapilib': 'mapilib',
        r'https://hg/hg/mailsuite/imaplib': 'imaplib',
        r'https://github.com/mailinc/mailsuite/mailclient': 'mailexe',
        r'https://github.com/mailinc/mailsuite/mapilib': 'mapilib',
        r'https://github.com/mailinc/mailsuite/imaplib': 'imaplib',
    }

    def codebaseGenerator(chdict):
        return all_repositories[chdict['repository']]

    c['codebaseGenerator'] = codebaseGenerator

For any incomming change a :ref:`codebase<Attr-Codebase>` is set to ''.
This codebase value is sufficient if all changes come from the same repository (or clones).
If changes come from different repositories, extra processing will be needed to determine the codebase for the incomming change.
This codebase will then be a logical name for the combination of repository and or branch etc.

The `codebaseGenerator` accepts a change dictionary as produced by the :py:class:`buildbot.db.changes.ChangesConnectorComponent <changes connector component>`, with a changeid equal to `None`.<|MERGE_RESOLUTION|>--- conflicted
+++ resolved
@@ -27,15 +27,7 @@
 
      driver://[username:password@]host:port/database[?args]
 
-<<<<<<< HEAD
-This parameter can be specified directly in the configuration dictionary, as
-``c['db_url']``, although this method is deprecated.
-=======
-The optional ``db_poll_interval`` specifies the interval, in seconds, between checks for pending tasks in the database.
-This parameter is generally only usful in multi-master mode. See :ref:`Multi-master-mode`.
-
 These parameters can be specified directly in the configuration dictionary, as ``c['db_url']`` and ``c['db_poll_interval']``, although this method is deprecated.
->>>>>>> 90aeb18d
 
 The following sections give additional information for particular database backends:
 
@@ -170,14 +162,7 @@
 
 One suggested configuration is to have one buildbot master configured with just the scheduler and change sources; and then other masters configured with just the builders.
 
-<<<<<<< HEAD
-To enable multi-master mode in this configuration, you will need to set the
-:bb:cfg:`multiMaster` option so that buildbot doesn't warn about missing schedulers
-or builders.
-=======
 To enable multi-master mode in this configuration, you will need to set the :bb:cfg:`multiMaster` option so that buildbot doesn't warn about missing schedulers or builders.
-You will also need to set :bb:cfg:`db_poll_interval` to specify the interval (in seconds) at which masters should poll the database for tasks.
->>>>>>> 90aeb18d
 
 ::
 
