--- conflicted
+++ resolved
@@ -4927,11 +4927,8 @@
 * Compile::                     
 * Test::                        
 * TreeSize::                    
-<<<<<<< HEAD
-=======
 * SetProperty::                    
 * Build Properties::            
->>>>>>> 6dfc0b29
 @end menu
 
 @node Configure, Compile, Simple ShellCommand Subclasses, Simple ShellCommand Subclasses
@@ -4987,11 +4984,7 @@
 This is meant to handle unit tests. The default command is @code{make
 test}, and the @code{warnOnFailure} flag is set.
 
-<<<<<<< HEAD
-@node TreeSize, , Test, Simple ShellCommand Subclasses
-=======
 @node TreeSize
->>>>>>> 6dfc0b29
 @subsubsection TreeSize
 
 @bsindex buildbot.steps.shell.TreeSize
@@ -5004,8 +4997,6 @@
 @node SetProperty
 @subsubsection SetProperty
 
-<<<<<<< HEAD
-=======
 @bsindex buildbot.steps.shell.SetProperty
 
 This buildstep is similar to ShellCommand, except that it captures the
@@ -5217,7 +5208,6 @@
 
 @end table
 
->>>>>>> 6dfc0b29
 @node Python BuildSteps, Transferring Files, Simple ShellCommand Subclasses, Build Steps
 @subsection Python BuildSteps
 
