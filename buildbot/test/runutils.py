--- conflicted
+++ resolved
@@ -81,14 +81,10 @@
             self.basedir = self.mktemp()
         basedir = self.basedir
         os.makedirs(basedir)
-        self.master = master.BuildMaster(basedir)
+        self.master = master.BuildMaster(basedir, **kwargs)
         spec = db.DB.from_url("sqlite:///state.sqlite", basedir=basedir)
         db.create_db(spec)
-<<<<<<< HEAD
-        self.master = master.BuildMaster(basedir, db=spec, **kwargs)
-=======
         self.master.loadDatabase(spec)
->>>>>>> 20e1bf18
         self.master.readConfig = True
         self.master.startService()
         self.status = self.master.getStatus()
