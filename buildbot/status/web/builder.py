--- conflicted
+++ resolved
@@ -62,48 +62,13 @@
 
         cxt['current'] = [self.builder(x, req) for x in b.getCurrentBuilds()]        
 
-<<<<<<< HEAD
         cxt['pending'] = []        
         for pb in b.getPendingBuilds():
             changes = []
-=======
-        data = '<a href="%s">%s</a>\n' % (self.path_to_root(req), projectName)
-
-        data += "<h1>Builder: %s</h1>\n" % html.escape(b.getName())
-
-        # the first section shows builds which are currently running, if any.
-
-        current = b.getCurrentBuilds()
-        if current:
-            data += "<h2>Currently Building:</h2>\n"
-            data += "<ul>\n"
-            for build in current:
-                data += " <li>" + self.build_line(build, req) + "</li>\n"
-            data += "</ul>\n"
-        else:
-            data += "<h2>no current builds</h2>\n"
-
-        pending = b.getPendingBuilds()
-        if pending:
-            data += "<h2>Pending Builds:</h2>\n"
-            data += "<ul>\n"
-            for request in pending:
-                data += " <li>" + self.request_line(request, req) + "</li>\n"
-            data += "</ul>\n"
-
-            cancelURL = path_to_builder(req, self.builder_status) + '/cancelbuild'
-            data += '''
-<form action="%s" class="command cancelbuild" style="display:inline" method="post">
-  <input type="hidden" name="id" value="all" />
-  <input type="submit" value="Cancel All" />
-</form>''' % cancelURL
-        else:
-            data += "<h2>no pending builds</h2>\n"
->>>>>>> b9d93c39
 
             if pb.source.changes:
                 for c in pb.source.changes:
-                    change_strings.append({ 'url' : path_to_change(req, c),
+                    changes.append({ 'url' : path_to_change(req, c),
                                             'who' : c.who})
             elif pb.source.revision:
                 reason = pb.source.revision
@@ -112,17 +77,17 @@
             
             if self.builder_control is not None:
                 cancel_url = path_to_builder(req, self.builder.status) + '/cancelbuild'     
-            else:
-                cancel_url = None                               
                     
             cxt['pending'].append({
                 'when': time.strftime("%b %d %H:%M:%S", time.localtime(pb.getSubmitTime())),
-                'delay': util.formatInterval(util.now() - build_request.getSubmitTime()),
+                'delay': util.formatInterval(util.now() - pb.getSubmitTime()),
                 'reason': reason,
                 'cancel_url': cancel_url,
                 'id': id(pb),
                 'changes' : changes
                 })
+
+        cxt['cancel_url'] = path_to_builder(req, self.builder_status) + '/cancelbuild'
                         
         numbuilds = req.args.get('numbuilds', ['5'])[0]
         recent = cxt['recent'] = []
