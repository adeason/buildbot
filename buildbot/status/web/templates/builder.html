--- conflicted
+++ resolved
@@ -1,10 +1,8 @@
-<<<<<<< HEAD
 {% from 'build_line.html' import build_line %}
 {% import 'forms.html' as forms %}
-=======
+
 {% extends "layout.html" %}
 {% block content %}
->>>>>>> 4fd4bcc0
 
 <a href="{{ path_to_root }}">{{ project_name }}</a>
 
